--- conflicted
+++ resolved
@@ -14,7 +14,6 @@
     }
   }
 
-<<<<<<< HEAD
   Adw.NavigationView navigation_view {
     popped => $on_pop();
     Adw.NavigationPage {
@@ -66,72 +65,70 @@
                   subtitle: _("Add data to the figure to set axis limits");
                 }
                 Box {
-                	orientation: horizontal;
-                	margin-bottom: 12;
-                	spacing: 6;
-                	Adw.PreferencesGroup {
-                	  Adw.EntryRow min_left {
-	                    title: _("Minimum Left-Hand Y-Axis");
-	                    visible: false;
-	                  }
-                  }
-	                Adw.PreferencesGroup {
-              	    Adw.EntryRow max_left {
-	                    title: _("Maximum Left-Hand Y-Axis");
-	                    visible: false;
-	                  }
-	                }
-	              }
-                Box {
-                	orientation: horizontal;
-                	margin-bottom: 12;
-                	spacing: 6;
-                	Adw.PreferencesGroup {
-                	  Adw.EntryRow min_bottom {
-	                    title: _("Minimum Bottom X-Axis");
-	                    visible: false;
-	                  }
-	                }
-	                Adw.PreferencesGroup {
-                	  Adw.EntryRow max_bottom {
-	                    title: _("Maximum Bottom X-Axis");
-	                    visible: false;
-	                  }
-	                }
-	              }
-                Box {
-                	orientation: horizontal;
-                	margin-bottom: 12;
-                	spacing: 6;
-              	  Adw.PreferencesGroup {
-                	  Adw.EntryRow min_right {
-	                    title: _("Minimum Right-Hand Y-Axis");
-	                    visible: false;
-	                  }
-                  }
-	                Adw.PreferencesGroup {
-                	  Adw.EntryRow max_right {
-	                    title: _("Maximum Right-Hand Y-Axis");
-	                    visible: false;
-	                  }
-	                }
-	              }
-                Box {
-                  spacing: 6;
-                	orientation: horizontal;
-              	  Adw.PreferencesGroup {
-                	  Adw.EntryRow min_top {
-	                    title: _("Minimum Top X-Axis");
-	                    visible: false;
-	                  }
-	                }
-	                Adw.PreferencesGroup {
-                	  Adw.EntryRow max_top {
-	                    title: _("Maximum Top Y-Axis");
-	                    visible: false;
-	                  }
-	                }
-	              }
+                  orientation: vertical;
+                  spacing: 12;
+                  visible: bind no_data_message.visible inverted;
+                  Box left_limits {
+                    orientation: horizontal;
+                    spacing: 6;
+                    visible: false;
+                    Adw.PreferencesGroup {
+                      Adw.EntryRow min_left {
+                        title: _("Minimum Left-Hand Y-Axis");
+                      }
+                    }
+                    Adw.PreferencesGroup {
+                	    Adw.EntryRow max_left {
+                        title: _("Maximum Left-Hand Y-Axis");
+                      }
+                    }
+                  }
+                  Box bottom_limits {
+                    orientation: horizontal;
+                    spacing: 6;
+                    visible: false;
+                    Adw.PreferencesGroup {
+                      Adw.EntryRow min_bottom {
+                        title: _("Minimum Bottom X-Axis");
+                      }
+                    }
+                    Adw.PreferencesGroup {
+                      Adw.EntryRow max_bottom {
+                        title: _("Maximum Bottom X-Axis");
+                      }
+                    }
+                  }
+                  Box right_limits {
+                    orientation: horizontal;
+                    spacing: 6;
+                    visible: false;
+                    Adw.PreferencesGroup {
+                      Adw.EntryRow min_right {
+                        title: _("Minimum Right-Hand Y-Axis");
+                      }
+                    }
+                    Adw.PreferencesGroup {
+                      Adw.EntryRow max_right {
+                        title: _("Maximum Right-Hand Y-Axis");
+                      }
+                    }
+                  }
+                  Box top_limits {
+                    spacing: 6;
+                    orientation: horizontal;
+                    visible: false;
+                    Adw.PreferencesGroup {
+                      Adw.EntryRow min_top {
+                        title: _("Minimum Top X-Axis");
+                      }
+                    }
+                    Adw.PreferencesGroup {
+                      Adw.EntryRow max_top {
+                        title: _("Maximum Top Y-Axis");
+                      }
+                    }
+                  }
+                }
               }
 
               Adw.PreferencesGroup {
@@ -209,135 +206,6 @@
               }
             }
           }
-=======
-  Adw.PreferencesPage {
-    Adw.PreferencesGroup {
-      title: _("Labels");
-
-      Adw.EntryRow title {
-        title: _("Title");
-      }
-
-      Adw.EntryRow bottom_label {
-        title: _("Bottom Axis Label");
-      }
-
-      Adw.EntryRow left_label {
-        title: _("Left Axis Label");
-      }
-
-      Adw.EntryRow top_label {
-        title: _("Top Axis Label");
-      }
-
-      Adw.EntryRow right_label {
-        title: _("Right Axis Label");
-      }
-    }
-
-    Adw.PreferencesGroup {
-      title: _("Axis Limits");
-    	Adw.PreferencesGroup no_data_message {
-        Adw.ActionRow {
-          title: _("No Data");
-          subtitle: _("Add data to the figure to set axis limits");
-        }
-      }
-      Box {
-        orientation: vertical;
-        spacing: 12;
-        visible: bind no_data_message.visible inverted;
-        Box left_limits {
-          orientation: horizontal;
-          spacing: 6;
-          visible: false;
-          Adw.PreferencesGroup {
-            Adw.EntryRow min_left {
-              title: _("Minimum Left-Hand Y-Axis");
-            }
-          }
-          Adw.PreferencesGroup {
-      	    Adw.EntryRow max_left {
-              title: _("Maximum Left-Hand Y-Axis");
-            }
-          }
-        }
-        Box bottom_limits {
-          orientation: horizontal;
-          spacing: 6;
-          visible: false;
-          Adw.PreferencesGroup {
-            Adw.EntryRow min_bottom {
-              title: _("Minimum Bottom X-Axis");
-            }
-          }
-          Adw.PreferencesGroup {
-            Adw.EntryRow max_bottom {
-              title: _("Maximum Bottom X-Axis");
-            }
-          }
-        }
-        Box right_limits {
-          orientation: horizontal;
-          spacing: 6;
-          visible: false;
-          Adw.PreferencesGroup {
-            Adw.EntryRow min_right {
-              title: _("Minimum Right-Hand Y-Axis");
-            }
-          }
-          Adw.PreferencesGroup {
-            Adw.EntryRow max_right {
-              title: _("Maximum Right-Hand Y-Axis");
-            }
-          }
-        }
-        Box top_limits {
-          spacing: 6;
-          orientation: horizontal;
-          visible: false;
-          Adw.PreferencesGroup {
-            Adw.EntryRow min_top {
-              title: _("Minimum Top X-Axis");
-            }
-          }
-          Adw.PreferencesGroup {
-            Adw.EntryRow max_top {
-              title: _("Maximum Top Y-Axis");
-            }
-          }
-        }
-      }
-    }
-
-    Adw.PreferencesGroup {
-      title: _("Scaling");
-      Adw.ComboRow bottom_scale {
-        title: _("Bottom Axis Scale");
-        model: StringList{
-          strings [_("Linear"), _("Logarithmic"), _("Radians"), _("Square Root"), _("Inverse")]
-        };
-      }
-
-      Adw.ComboRow left_scale {
-        title: _("Left Axis Scale");
-        model: StringList{
-          strings [_("Linear"), _("Logarithmic"), _("Radians"), _("Square Root"), _("Inverse")]
-        };
-      }
-
-      Adw.ComboRow top_scale {
-        title: _("Top Axis Scale");
-        model: StringList{
-          strings [_("Linear"), _("Logarithmic"), _("Radians"), _("Square Root"), _("Inverse")]
-        };
-      }
-
-      Adw.ComboRow right_scale {
-        title: _("Right Axis Scale");
-        model: StringList{
-          strings [_("Linear"), _("Logarithmic"), _("Radians"), _("Square Root"), _("Inverse")]
->>>>>>> c9a4b59b
         };
       }
     }
