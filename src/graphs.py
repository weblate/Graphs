# SPDX-License-Identifier: GPL-3.0-or-later
import gi
import os
import re
import numpy
import pickle

from gi.repository import Gtk, Adw
from matplotlib.backends.backend_gtk4 import NavigationToolbar2GTK4 as NavigationToolbar
from . import plotting_tools, samplerow, colorpicker, utilities
from .plotting_tools import PlotWidget
from .data import Data

def get_theme_color(self):
    win = self.props.active_window
    styles = win.get_style_context()
    rgba = styles.lookup_color('theme_bg_color')[1]
    rgba_tuple = (round(rgba.red*255), round(rgba.green*255), round(rgba.blue*255), round(rgba.alpha*255))
    color_hex = '#{:02x}{:02x}{:02x}'.format(*rgba_tuple)
    return color_hex

def open_selection_from_dict(self):
    for key, item in self.datadict.items():
        if item is not None:
            if self.item_rows[key].check_button.get_active():
                linewidth = item.selected_line_thickness
                linestyle = item.linestyle_selected
                marker = item.selected_markers
                marker_size = item.selected_marker_size
            else:
                linewidth = item.unselected_line_thickness
                linestyle = item.linestyle_unselected
                marker = item.unselected_markers
                marker_size = item.unselected_marker_size
            color = self.item_rows[key].color_picker.color
            y_axis = item.plot_Y_position
            x_axis = item.plot_X_position
            plotting_tools.plot_figure(self, self.canvas, item.xdata,item.ydata, item.filename, linewidth = linewidth, linestyle=linestyle, color = color, marker = marker, marker_size = marker_size, y_axis = y_axis, x_axis = x_axis)

def open_selection_from_file(self, files, import_settings):
    for path in files:
        if path != "":
            try:
                item = get_data(self, path, import_settings)
                if item.xdata == []:
                    self.props.active_window.toast_overlay.add_toast(Adw.Toast(title=f"At least one data set could not be imported"))                    
                    continue
            except IndexError:
                self.props.active_window.toast_overlay.add_toast(Adw.Toast(title=f"Could not open data, the column index was out of range"))
                break
            except UnicodeDecodeError:
                self.props.active_window.toast_overlay.add_toast(Adw.Toast(title=f"Could not open data, wrong filetype"))
                break
            if item is not None:
                handle_duplicates = self.preferences.config["handle_duplicates"]
                if not handle_duplicates == "Add duplicates":
                    for key, item2 in self.datadict.items():
                        if item.filename == item2.filename:
                            if handle_duplicates == "Auto-rename duplicates":
                                item.filename = get_duplicate_filename(self, item.filename)
                            elif handle_duplicates == "Ignore duplicates":
                                self.props.active_window.toast_overlay.add_toast(Adw.Toast(title=f"Item \"{item.filename}\" already exists"))
                                return
                            elif handle_duplicates == "Override existing items":
                                y_axis = item.plot_Y_position
                                x_axis = item.plot_X_position
                                self.datadict[key] = item
                                plotting_tools.reload_plot(self)
                                return
                y_axis = item.plot_Y_position
                x_axis = item.plot_X_position
                self.datadict[item.id] = item
                item.color = plotting_tools.get_next_color(self)
                plotting_tools.plot_figure(self, self.canvas, item.xdata,item.ydata, item.filename, item.color, y_axis = y_axis, x_axis = x_axis)
                add_sample_to_menu(self, item.filename, item.color, item.id, select_item = True)
    self.canvas.draw()
    plotting_tools.set_canvas_limits_axis(self, self.canvas)
    plotting_tools.refresh_plot(self)
    enable_data_dependent_buttons(self, utilities.get_selected_keys(self))


def get_duplicate_filename(self, name):
    loop = True
    i = 0
    while loop:
        i += 1
        new_name = f"{name} ({i})"
        loop = False
        for key, item in self.datadict.items():
            if new_name == item.filename:
                loop = True
    return new_name

def toggle_darkmode(shortcut, theme, widget, self):
    if Adw.StyleManager.get_default().get_dark():
        self.plot_settings.plot_style = self.preferences.config["plot_style_dark"]
    else:
        self.plot_settings.plot_style = self.preferences.config["plot_style_light"]
    plotting_tools.reload_plot(self)


def select_item(self, key):
    item = self.item_rows[key]
    item.check_button.set_active(True)
    plotting_tools.refresh_plot(self)
    enable_data_dependent_buttons(self, utilities.get_selected_keys(self))

def get_data(self, path, import_settings):
    data_array = [[], []]
    i = 0
    with (open(path, 'r')) as file:
        for line in file:
            i += 1
            if i > import_settings["skip_rows"]:
                line = line.strip()
                data_line = re.split(str(import_settings["delimiter"]), line)
                if import_settings["separator"] == ",":
                    for index, value in enumerate(data_line):
                        data_line[index] = swap(value)
                try:
                    data_array[0].append(float(data_line[import_settings["column_x"]]))
                    data_array[1].append(float(data_line[import_settings["column_y"]]))
                    
                #If it finds non-numbers, it will raise a ValueError, this is the cue to 
                #start looking for headers
                except ValueError:
                    if import_settings["guess_headers"]:
                        #By default it will check for headers using at least two whitespaces
                        #as delimiter (often tabs), but if that doesn't work it will try
                        #the same delimiter as used for the data import itself
                        #The reasoning is that some people use tabs for the headers, but 
                        #e.g. commas for the data
                        try:
                            headers = re.split("\s{2,}", line)
                            self.plot_settings.xlabel = headers[import_settings["column_x"]]
                            self.plot_settings.ylabel = headers[import_settings["column_y"]]
                        except IndexError:
                            try:
                                headers = re.split(import_settings["delimiter"], line)
                                self.plot_settings.xlabel = headers[import_settings["column_x"]]
                                self.plot_settings.ylabel = headers[import_settings["column_y"]]
                            #If neither heuristic works, we just skip the headers
                            except IndexError:
                                pass
    data = Data(data_array[0], data_array[1])
    data.plot_Y_position = self.preferences.config["plot_Y_position"]
    data.plot_X_position = self.preferences.config["plot_X_position"]
    data = set_data_properties(self, path, data, import_settings)
    return data

def set_data_properties(self, path, data, import_settings):
    data.linestyle_selected = self.preferences.config["plot_selected_linestyle"]
    data.linestyle_unselected = self.preferences.config["plot_unselected_linestyle"]
    data.selected_line_thickness = self.preferences.config["selected_linewidth"]
    data.unselected_line_thickness = self.preferences.config["unselected_linewidth"]
    data.selected_markers = self.preferences.config["plot_selected_markers"]
    data.unselected_markers = self.preferences.config["plot_unselected_markers"]
    data.selected_marker_size = self.preferences.config["plot_selected_marker_size"]
    data.unselected_marker_size = self.preferences.config["plot_unselected_marker_size"]
    if import_settings["name"] != "" and import_settings["mode"] == "single":
        filename = import_settings["name"]
    else:
        filename = path.split("/")[-1]
        filename = os.path.splitext(filename)[0]
    data.filename = filename
    return data

def swap(str1):
    str1 = str1.replace(',', 'third')
    str1 = str1.replace('.', ', ')
    str1 = str1.replace('third', '.')
    return str1

def delete_selected(shortcut, _,  self):
    selected_keys = utilities.get_selected_keys(self)
    for key in selected_keys:
        delete(None, self, key)


def delete(widget,  self, id, give_toast = True):
    layout = self.list_box
    for key, item in self.data_list.items():
        if key == id:
            layout.remove(item)
    filename = self.datadict[id].filename
    del self.item_rows[id]
    del self.datadict[id]
    if give_toast:
        self.props.active_window.toast_overlay.add_toast(Adw.Toast(title=f"Deleted {filename}"))

    if len(self.datadict) == 0:
        self.canvas.ax.legend().remove()
        self.canvas.ax.set_prop_cycle(None)
        layout.set_visible(False)

    reset_clipboard(self)
    plotting_tools.refresh_plot(self)
    enable_data_dependent_buttons(self, utilities.get_selected_keys(self))


def select_all(widget, _, self):
    for key, item in self.item_rows.items():
        item.check_button.set_active(True)
    plotting_tools.refresh_plot(self)
    enable_data_dependent_buttons(self, utilities.get_selected_keys(self))


def select_none(widget, _, self):
    for key, item in self.item_rows.items():
        item.check_button.set_active(False)
    plotting_tools.refresh_plot(self)
    enable_data_dependent_buttons(self, False)

def add_sample_to_menu(self, filename, color, id, select_item = False):
    win = self.main_window
    self.main_window.list_box.set_visible(True)
    self.list_box = win.list_box
    row = samplerow.SampleBox(self, filename, id)
    row.gesture.connect("released", row.clicked, self)
<<<<<<< HEAD
    row.color_picker = colorpicker.ColorPicker(color, key=id, parent=self)
=======
    row.color_picker = colorpicker.ColorPicker(color, parent=self)
>>>>>>> fa295389
    row.color_picker.set_hexpand(False)
    label = row.sample_ID_label
    if select_item:
        row.check_button.set_active(True)
    row.sample_box.insert_child_after(row.color_picker, row.sample_ID_label)
    row.check_button.connect("toggled", toggle_data, self, id)
    row.delete_button.connect("clicked", delete, self, id)
    self.item_rows[id] = row
    max_length = int(26)
    if len(filename) > max_length:
        label = f"{filename[:max_length]}..."
    else:
        label = filename
    row.sample_ID_label.set_text(label)
    self.list_box.append(row)
<<<<<<< HEAD
    self.item_rows[id] = row
    self.data_list[id] = self.list_box.get_last_child()
=======
    self.sample_menu[id] = self.list_box.get_last_child()
>>>>>>> fa295389

def toggle_data(widget,  self, id):
    plotting_tools.refresh_plot(self)
    enable_data_dependent_buttons(self, utilities.get_selected_keys(self))

def save_file_dialog(self, documenttype="Text file (*.txt)"):
    def save_file_chooser(action):
        dialog = Gtk.FileChooserNative.new(
            title="Save files",
            parent=self.props.active_window,
            action=action,
            accept_label="_Save",
        )
        return dialog

    if len(self.datadict) == 1:
        chooser = save_file_chooser(Gtk.FileChooserAction.SAVE)
    elif len(self.datadict) > 1:
        chooser = save_file_chooser(Gtk.FileChooserAction.SELECT_FOLDER)

    if len(self.datadict) == 1:
        filename = list(self.datadict.values())[0].filename
        chooser.set_current_name(f"{filename}.txt")
    try:
        chooser.set_modal(True)
        chooser.connect("response", on_save_response, self)
        chooser.show()
    except UnboundLocalError:
        self.props.active_window.toast_overlay.add_toast(Adw.Toast(title=f"Could not open save dialog, make sure you have data opened"))


def on_save_response(dialog, response, self, project = False):
    files = []
    if response == Gtk.ResponseType.ACCEPT:
        path = dialog.get_file().peek_path()
        if project:
            save_project_file(self, path)
        else:
            save_file(self, path)

def save_project_file(self, path):
    project_data = dict()
    project_data["plot_settings"] = self.plot_settings
    project_data["data"] = self.datadict
    with open(path, 'wb') as f:
        pickle.dump(project_data, f)


def save_file(self, path):
    if len(self.datadict) == 1:
        for key, item in self.datadict.items():
            xdata = item.xdata
            ydata = item.ydata
        filename = path
        array = numpy.stack([xdata, ydata], axis=1)
        numpy.savetxt(str(filename), array, delimiter="\t")
    elif len(self.datadict) > 1:
        for key, item in self.datadict.items():
            xdata = item.xdata
            ydata = item.ydata
            filename = key
            array = numpy.stack([xdata, ydata], axis=1)
            if os.path.exists(f"{path}/{filename}.txt"):
                numpy.savetxt(str(path + "/" + filename) + " (copy).txt", array, delimiter="\t")
            else:
                numpy.savetxt(str(path + "/" + filename) + ".txt", array, delimiter="\t")


def save_project_dialog(widget, _, self, documenttype="Graphs Project (*)"):
    def save_project_chooser(action):
        dialog = Gtk.FileChooserNative.new(
            title="Save files",
            parent=self.props.active_window,
            action=action,
            accept_label="_Save",
        )
        return dialog

    chooser = save_project_chooser(Gtk.FileChooserAction.SAVE)
    chooser.set_modal(True)
    chooser.connect("response", on_save_response, self, True)
    chooser.show()


def open_file_dialog(widget, _, self, import_settings = None, open_project = False):
    open_file_chooser = Gtk.FileChooserNative.new(
        title="Open new files",
        parent=self.props.active_window,
        action=Gtk.FileChooserAction.OPEN,
        accept_label="_Open",
    )

    open_file_chooser.set_modal(True)
    if open_project:
        open_file_chooser.connect("response", load_project, self)
    else:
        open_file_chooser.set_select_multiple(True)
        open_file_chooser.connect("response", open_file, self, import_settings)
    open_file_chooser.show()

def get_import_settings(self):
    import_settings = dict()
    import_settings["delimiter"] = self.preferences.config["import_delimiter"]
    import_settings["guess_headers"] = self.preferences.config["guess_headers"]
    import_settings["separator"] = self.preferences.config["import_separator"]
    import_settings["skip_rows"] = int(self.preferences.config["import_skip_rows"])
    import_settings["column_x"] = int(self.preferences.config["import_column_x"])
    import_settings["column_y"] = int(self.preferences.config["import_column_y"])
    import_settings["name"] = ""
    return import_settings
    
def load_project(dialog, response, self):
    files = []
    if response == Gtk.ResponseType.ACCEPT:
        for file in dialog.get_files():
            file_path = file.peek_path()
            filename = file_path.split("/")[-1]
            files.append(file_path)
    select_all(None, None, self)
    delete_selected(None, None, self)

    with open(file_path, 'rb') as f:
        project =  pickle.load(f)
    self.datadict = dict()
    self.datadict = project["data"]
    self.plot_settings = project["plot_settings"]
    for key, item in self.datadict.items():
        color = item.color
        add_sample_to_menu(self, item.filename, color, item.id)
    plotting_tools.reload_plot(self)
    select_all(None, None, self)


def open_file(dialog, response, self, import_settings):
    files = []
    if response == Gtk.ResponseType.ACCEPT:
        for file in dialog.get_files():
            file_path = file.peek_path()
            filename = file_path.split("/")[-1]
            files.append(file_path)

        if import_settings is None:
            import_settings = get_import_settings(self)
        if len(dialog.get_files()) > 1:
            import_settings["mode"] = "multiple"
        elif len(dialog.get_files()) == 1:
            import_settings["mode"] = "single"

        open_selection_from_file(self, files, import_settings)


def load_empty(self):
    win = self.main_window
    xlabel = self.plot_settings.xlabel
    ylabel = self.plot_settings.ylabel
    self.canvas = PlotWidget(parent = self, xlabel=xlabel, ylabel=ylabel)
    self.dummy_toolbar = NavigationToolbar(self.canvas)
    win.toast_overlay.set_child(self.canvas)

def disable_clipboard_buttons(self):
    win = self.main_window
    win.redo_button.set_sensitive(False)
    win.undo_button.set_sensitive(False)

def reset_clipboard(self):
    for key, item in self.datadict.items():
        item.xdata_clipboard = [item.xdata]
        item.ydata_clipboard = [item.ydata]
        item.clipboard_pos = -1
    disable_clipboard_buttons(self)

def enable_data_dependent_buttons(self, enabled):
    win = self.main_window

    dependent_buttons = [
    win.shift_vertically_button,
    win.translate_x_button,
    win.translate_y_button,
    win.multiply_x_button,
    win.multiply_y_button,
    win.smooth_button,
    win.fourier_button,
    win.inverse_fourier_button,
    win.normalize_button,
    win.center_data_button,
    win.derivative_button,
    win.integral_button,
    win.transform_data_button,
    win.combine_data_button,
    ]

    for button in dependent_buttons:
        button.set_sensitive(enabled)<|MERGE_RESOLUTION|>--- conflicted
+++ resolved
@@ -217,11 +217,7 @@
     self.list_box = win.list_box
     row = samplerow.SampleBox(self, filename, id)
     row.gesture.connect("released", row.clicked, self)
-<<<<<<< HEAD
-    row.color_picker = colorpicker.ColorPicker(color, key=id, parent=self)
-=======
     row.color_picker = colorpicker.ColorPicker(color, parent=self)
->>>>>>> fa295389
     row.color_picker.set_hexpand(False)
     label = row.sample_ID_label
     if select_item:
@@ -237,13 +233,8 @@
         label = filename
     row.sample_ID_label.set_text(label)
     self.list_box.append(row)
-<<<<<<< HEAD
-    self.item_rows[id] = row
-    self.data_list[id] = self.list_box.get_last_child()
-=======
     self.sample_menu[id] = self.list_box.get_last_child()
->>>>>>> fa295389
-
+    
 def toggle_data(widget,  self, id):
     plotting_tools.refresh_plot(self)
     enable_data_dependent_buttons(self, utilities.get_selected_keys(self))
