# SPDX-License-Identifier: GPL-3.0-or-later
import contextlib
from gettext import gettext as _

from gi.repository import Adw, GObject, Graphs, Gtk

from graphs import misc, styles, ui, utilities

_DIRECTIONS = ["bottom", "left", "top", "right"]


@Gtk.Template(resource_path="/se/sjoerd/Graphs/ui/figure_settings.ui")
class FigureSettingsWindow(Adw.PreferencesWindow):
    __gtype_name__ = "GraphsFigureSettingsWindow"

    title = Gtk.Template.Child()
    bottom_label = Gtk.Template.Child()
    left_label = Gtk.Template.Child()
    top_label = Gtk.Template.Child()
    right_label = Gtk.Template.Child()
    bottom_scale = Gtk.Template.Child()
    left_scale = Gtk.Template.Child()
    top_scale = Gtk.Template.Child()
    right_scale = Gtk.Template.Child()
    legend = Gtk.Template.Child()
    legend_position = Gtk.Template.Child()
    use_custom_style = Gtk.Template.Child()
    custom_style = Gtk.Template.Child()
    min_left = Gtk.Template.Child()
    max_left = Gtk.Template.Child()
    min_bottom = Gtk.Template.Child()
    max_bottom = Gtk.Template.Child()
    min_right = Gtk.Template.Child()
    max_right = Gtk.Template.Child()
    min_top = Gtk.Template.Child()
    max_top = Gtk.Template.Child()

    no_data_message = Gtk.Template.Child()

    figure_settings = GObject.Property(type=Graphs.FigureSettings)

    def __init__(self, application, highlighted=None):
        super().__init__(
            application=application, transient_for=application.get_window(),
            figure_settings=application.get_data().get_figure_settings(),
        )

        ignorelist = ["custom_style", "min_selected", "max_selected"]
        for direction in _DIRECTIONS:
            ignorelist.append(f"min_{direction}")
            ignorelist.append(f"max_{direction}")

        ui.bind_values_to_object(
            self.props.figure_settings, self, ignorelist=ignorelist,
        )
<<<<<<< HEAD
        styles_ = sorted(styles.get_user_styles(application).keys())
        try:
            style_index = styles_.index(
                self.props.figure_settings.get_custom_style())
        except ValueError:
            style_index = styles_.index("adwaita")
            self.props.figure_settings.set_custom_style("adwaita")
=======
        styles_ = styles.get_available_stylenames()
        style_index = styles_.index(
            self.props.figure_settings.get_custom_style())
>>>>>>> e7b7a88f
        self.custom_style.set_model(Gtk.StringList.new(styles_))
        self.custom_style.set_selected(style_index)
        self.custom_style.connect(
            "notify::selected", self.on_custom_style_select)
        self.set_axes_entries()
        self.no_data_message.set_visible(
            self.get_application().get_data().is_empty(),
        )
        if highlighted is not None:
            getattr(self, highlighted).grab_focus()
        self.present()

    def set_axes_entries(self):
        used_axes = [[direction, False] for direction in _DIRECTIONS]
        for item in self.get_application().get_data():
            for i in item.get_xposition() * 2, 1 + item.get_yposition() * 2:
                used_axes[i][1] = True
        for (direction, visible) in used_axes:
            if visible:
                for s in ["min_", "max_"]:
                    entry = getattr(self, s + direction)
                    entry.set_visible(True)
                    entry.set_text(str(self.props.figure_settings.get_property(
                        s + direction,
                    )))
                    entry.connect(
                        "notify::text", self.on_entry_change, s + direction,
                    )

    def on_entry_change(self, entry, _param, prop):
        with contextlib.suppress(SyntaxError):
            self.props.figure_settings.set_property(
                prop, utilities.string_to_float(entry.get_text()),
            )

    @Gtk.Template.Callback()
    def on_close(self, *_args):
        self.get_application().get_data().add_view_history_state()
        self.destroy()

    def on_custom_style_select(self, comborow, _ignored):
        selected_style = comborow.get_selected_item().get_string()
        if selected_style != self.props.figure_settings.get_custom_style():
            self.props.figure_settings.set_custom_style(selected_style)

    @Gtk.Template.Callback()
    def on_set_as_default(self, _button):
        figure_settings = self.props.figure_settings
        settings = self.get_application().get_settings("figure")
        ignorelist = ["min_selected", "max_selected"] + misc.LIMITS
        for prop in dir(figure_settings.props):
            if prop not in ignorelist:
                value = figure_settings.get_property(prop)
                prop = prop.replace("_", "-")
                if isinstance(value, str):
                    settings.set_string(prop, value)
                elif isinstance(value, bool):
                    settings.set_boolean(prop, value)
                elif isinstance(value, int):
                    settings.set_enum(prop, value)
        self.add_toast(Adw.Toast(title=_("Defaults Updated")))<|MERGE_RESOLUTION|>--- conflicted
+++ resolved
@@ -53,19 +53,13 @@
         ui.bind_values_to_object(
             self.props.figure_settings, self, ignorelist=ignorelist,
         )
-<<<<<<< HEAD
-        styles_ = sorted(styles.get_user_styles(application).keys())
+        styles_ = styles.get_available_stylenames()
         try:
             style_index = styles_.index(
                 self.props.figure_settings.get_custom_style())
         except ValueError:
             style_index = styles_.index("adwaita")
             self.props.figure_settings.set_custom_style("adwaita")
-=======
-        styles_ = styles.get_available_stylenames()
-        style_index = styles_.index(
-            self.props.figure_settings.get_custom_style())
->>>>>>> e7b7a88f
         self.custom_style.set_model(Gtk.StringList.new(styles_))
         self.custom_style.set_selected(style_index)
         self.custom_style.connect(
